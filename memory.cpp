--- conflicted
+++ resolved
@@ -239,16 +239,9 @@
   return (1 << (lastBit(n*m-1)-lastBit(ABYTES)+1))*ABYTES;
 }
 
-<<<<<<< HEAD
 /*
   Resize |ptr| to size new_size. This involves getting the larger block,
   copying the contents of ptr to it, and freeing ptr; we never try to
-=======
-
-/*
-  Resize |ptr| to size |new_size|. This involves getting the larger block,
-  copying the contents of ptr to it, and freeing |ptr|; we never try to
->>>>>>> 72bbd704
   fuse smaller adjacent blocks together.
 
   This function should be used only when the memory area is known to be
@@ -263,10 +256,6 @@
 
   NOTE : equivalent to |alloc| if |old_size == 0|.
 */
-<<<<<<< HEAD
-
-=======
->>>>>>> 72bbd704
 void *memory::Arena::realloc(void *ptr, size_t old_size, size_t new_size)
 {
   assert(old_size<new_size); // this is only for growing, not shrinking
